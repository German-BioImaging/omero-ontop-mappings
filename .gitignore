--- conflicted
+++ resolved
@@ -1,8 +1,4 @@
 *.properties
-<<<<<<< HEAD
-.#*.*
-=======
 .#*.*
 *.zip
-ontop-cli/
->>>>>>> 36908390
+ontop-cli/