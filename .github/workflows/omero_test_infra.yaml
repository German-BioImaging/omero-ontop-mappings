--- conflicted
+++ resolved
@@ -39,9 +39,6 @@
       - name: ontop-cli
         run: utils/install_ontop.sh
       - name: patch portmapping
-<<<<<<< HEAD
-        run: cp ci_utils/portmapping.patch .omero && cd .omero && patch -p1 < portmapping.patch && git diff
-=======
         run: cp utils/portmapping.patch .omero && cd .omero && patch -p1 < portmapping.patch && git diff
       - name: check python
         run: $(which python) --version
@@ -51,6 +48,5 @@
         run: ps ax | grep docker
       - name: test omero web
         run: wget http://localhost:14080 && ls -lrt
->>>>>>> 09e711f3
       - name: Launch omero, insert data and launch ontop
         run: bash utils/omero-ontop.sh