--- conflicted
+++ resolved
@@ -38,16 +38,9 @@
         run: ci_utils/install_omero-py.sh
       - name: ontop-cli
         run: ci_utils/install_ontop.sh
-<<<<<<< HEAD
-      - name: Build and run OMERO tests
-        run: .omero/docker $STAGE
-      - name: check db connection
-        run: psql -U omero --password $ROOTPASS -d omero -c "select * from dataset;"
-=======
       - name: patch portmapping
         run: cp ci_utils/portmapping.patch .omero && cd .omero && patch -p1 < portmapping.patch && git diff
       - name: srv-test
         run: .omero/docker dev run srv test
       - name: Launch omero, insert data and launch ontop
-        run: bash ci_utils/omero-ontop.sh
->>>>>>> 63000e0b
+        run: bash ci_utils/omero-ontop.sh