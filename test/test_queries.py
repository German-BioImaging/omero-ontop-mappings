from rdflib import Graph, URIRef, Literal, BNode
import os
import sys
import shutil
import requests
import pandas
from urllib import parse

import unittest

ENDPOINT = "http://localhost:8080/sparql"

# Check if endpoint is reachable.
try:
    response = requests.get("/".join(os.path.split(ENDPOINT)[:-1]))
    assert response.status_code == 200

except: 
    raise RuntimeError("Could not connect to ontop endpoint %s. Is ontop endpoint up and running?" % ENDPOINT)



# Test helpers
def run_query(query_string, endpoint=ENDPOINT, return_as_df=True):
    """ Run the query against the configured endpoint.

    :param query_string: The unescaped sparql query.
    :example query_string: 'select * where {?s ?p ?o .} limit 10'

    :param endpoint: The sparql endpoint URL.

    :param return_as_df: if true: return query results as pandas dataframe, if false: return as returned from requests.get().
    """

    escapedQuery = parse.quote(query_string)
    requestURL = ENDPOINT + "?query=" + escapedQuery

    response = requests.get(requestURL, timeout=600).json()

    if return_as_df:
        return response_frame(response)

    return response


def response_frame(response):
    """ Convert http response to pandas dataframe.

    :param response: The return from a requests.get() .

    :return: The values of response['results']['bindings'] and vars as a pandas.DataFrame.
    :rtype: pandas.DataFrame
    """

    response_vars = response['head']['vars']
    response_bindings = response['results']['bindings']
    tmp = [dict([(var,binding[var]['value']) for var in response_vars]) for binding in response_bindings]

    return pandas.DataFrame(data=tmp)

class QueriesTest(unittest.TestCase):
    """ :class QueriesTest: Test class hosting all test queries. """

    def setUp(self):
        """ Setup run at the beginning of each test method."""

        # Setup a graph.
        self._graph = Graph()

        # Empty list to collect files and dirs created during tests. These will be
        #+ deleted after the test ends (see `tearDown()` below).
        self._thrash = []

    def tearDown(self):
        """ Teardown method run at the end of each test method. """

        for item in self._thrash:
            if os.path.isfile(item):
                os.remove(item)
            elif os.path.isdir(item):
                shutil.rmtree(item)

    def test_dataset_type_relations(self):
        """ There must be one and only one rdf:type relation for datasets (issue #5)."""

        graph = self._graph

        query_string = f"""
prefix ome_core: <http://www.openmicroscopy.org/rdf/2016-06/ome_core/>

select (count(distinct ?tp) as ?n_types) where {{
    SERVICE <{ENDPOINT}> {{
            ?s a ome_core:Dataset;
                a ?tp .
    }}
}}
"""
        response = graph.query(query_string)

        print([r for r in response])
        self.assertEqual(len(response), 1)
        self.assertEqual(int([r.n_types for r in response][0]), 1)

    def test_dataset_type_value(self):
        """ A ome_core:Dataset instance must be of type ome_core:Dataset (issue #5)."""

        query_string = f"""
prefix ome_core: <http://www.openmicroscopy.org/rdf/2016-06/ome_core/>

select distinct ?tp where {{
    SERVICE <{ENDPOINT}> {{
            ?s a ome_core:Dataset;
                a ?tp .
    }}
}}
"""
        response = self._graph.query(query_string)

        self.assertIn(URIRef("http://www.openmicroscopy.org/rdf/2016-06/ome_core/Dataset"), [r.tp for r in response])

    def test_number_of_projects_datasets_images(self):
        """ Check a query on the count of projects, datasets, and images. """

        graph = self._graph

        query_string = f"""
prefix ome_core: <http://www.openmicroscopy.org/rdf/2016-06/ome_core/>

select ?n_projects ?n_datasets ?n_images where {{
    SERVICE <{ENDPOINT}> {{
    {{
      select (count(?project) as ?n_projects) where {{
        ?project a ome_core:Project .
      }}
    }}
    {{
      select (count(?dataset) as ?n_datasets) where {{
        ?dataset a ome_core:Dataset .
        }}
    }}
    {{
      select (count(?image) as ?n_images) where {{
        ?image a ome_core:Image .
      }}
    }}
  }}
}}
"""

        # Run the query.
        response = graph.query(query_string)

        # Test.
        self.assertEqual(len(response), 1)

        # Check numbers.
        number_of_objects = [r for r in response][0]
        self.assertEqual(int(number_of_objects.n_images  ),  12)
        self.assertEqual(int(number_of_objects.n_datasets), 3)
<<<<<<< HEAD
        self.assertEqual(int(number_of_objects.n_projects), 1)
=======
        self.assertEqual(int(number_of_objects.n_images  ),  12)
>>>>>>> ebc29131

    def test_project(self):
        """ Test number of projects in the VKG. """

        graph = self._graph

        query_string = f"""
        prefix ome_core: <http://www.openmicroscopy.org/rdf/2016-06/ome_core/>

        SELECT distinct ?s WHERE {{
          SERVICE <{ENDPOINT}> {{
            ?s a ome_core:Project .
          }}
        }}
        limit 3
        """

        # Run the query.
        response = graph.query(query_string)

        # Test.
        self.assertEqual(len(response), 1)
 
    def test_dataset(self):
        """ Test that there are 3 datasets in the graph db"""
        
        graph = self._graph

        query_string = f"""
        prefix ome_core: <http://www.openmicroscopy.org/rdf/2016-06/ome_core/>

        SELECT distinct ?ds WHERE {{
          SERVICE <{ENDPOINT}> {{
            ?ds a ome_core:Dataset .
          }}
        }}
        limit 3
        """

        # Run the query.
        response = graph.query(query_string)

        # Test.
        self.assertEqual(len(response), 3)
  
    def test_image(self):
        """ Test number of images in VKG. """
        
        graph = self._graph

        query_string = f"""
        prefix ome_core: <http://www.openmicroscopy.org/rdf/2016-06/ome_core/>

        SELECT distinct ?s WHERE {{
          SERVICE <{ENDPOINT}> {{
            ?s a ome_core:Image .
          }}
        }}
        limit 100
        """

        # Run the query.
        response = graph.query(query_string)

        # Test.
        self.assertEqual(len(response), 12)

    def test_project_dataset_image(self):
        """ Test a query for a project-dataset-image hierarchy. """

        graph = self._graph

        query_string = f"""
        prefix ome_core: <http://www.openmicroscopy.org/rdf/2016-06/ome_core/>

        SELECT distinct ?project ?dataset ?image ?image_name  WHERE {{
          SERVICE <{ENDPOINT}> {{
            ?project a ome_core:Project ;
                     ome_core:dataset ?dataset .
            ?dataset a ome_core:Dataset ;
                     ome_core:image ?image .
            ?image a ome_core:Image ;
                   rdfs:label ?image_name .
        }}
        }}
        """

        # Run the query.
        response = graph.query(query_string)

        # Should get 10 images.
        self.assertEqual(len(response), 12)

    def test_image_key_value(self):
        """ Test querying for an image property via the mapannotation key."""

        graph = self._graph

        query_string = f"""
        prefix ome_core: <http://www.openmicroscopy.org/rdf/2016-06/ome_core/>
        prefix dc: <http://purl.org/dc/terms/>

        SELECT distinct ?img ?author ?subject ?provenance WHERE {{
          SERVICE <{ENDPOINT}> {{
            ?img a ome_core:Image;
                 dc:contributor ?author;
                 dc:subject ?subject.
         }}
        }}
        """

        # Run the query.
        response = graph.query(query_string)

        self.assertEqual(len(response), 12)

    def test_project_key_value(self):
        """ Test querying for a project property via the mapannotation key."""

        graph = self._graph

        query_string = f"""
        prefix ome_core: <http://www.openmicroscopy.org/rdf/2016-06/ome_core/>
        prefix dc: <http://purl.org/dc/terms/>

        SELECT distinct ?project ?author ?subject ?provenance WHERE {{
          SERVICE <{ENDPOINT}> {{
            ?project a ome_core:Project;
                 dc:contributor ?author;
                 dc:subject ?subject;
                 dc:provenance ?provenance.
         }}
        }}
        """

        # Run the query.
        response = graph.query(query_string)

        self.assertEqual(len(response), 1)

    def test_dataset_key_value(self):
        """ Test querying for an dataset property via the mapannotation key."""

        graph = self._graph

        query_string = f"""
        prefix ome_core: <http://www.openmicroscopy.org/rdf/2016-06/ome_core/>
        prefix dc: <http://purl.org/dc/terms/>

        SELECT distinct ?dataset ?author ?subject ?provenance WHERE {{
          SERVICE <{ENDPOINT}> {{
            ?dataset a ome_core:Dataset;
                 dc:contributor ?author;
                 dc:provenance ?provenance;
                 dc:subject ?subject.
         }}
        }}
        """

        # Run the query.
        response = graph.query(query_string)

        self.assertEqual(len(response), 3)

    def test_tagged_dataset(self):
        """ Test querying all tagged datasets and their tag(s). """


        query = """

        prefix ome_core: <http://www.openmicroscopy.org/rdf/2016-06/ome_core/>
        SELECT distinct ?s ?tag WHERE {
            ?s a ome_core:Dataset;
               ome_core:tagAnnotationValue ?tag.
        }
        """
        escapedQuery = parse.quote(query)
        requestURL = ENDPOINT + "?query=" + escapedQuery
        response = requests.get(requestURL).json()
        bindings = response['results']['bindings']

        self.assertEqual(len(bindings), 1)
        self.assertEqual(bindings[0]['tag']['value'], 'TestTag')

    def test_tagged_images(self):
        """ Test querying all tagged images and their tag(s). """


        query = """

        prefix ome_core: <http://www.openmicroscopy.org/rdf/2016-06/ome_core/>
        SELECT distinct ?s ?tag WHERE {
            ?s a ome_core:Image;
               ome_core:tagAnnotationValue ?tag.
        }
        """
        escapedQuery = parse.quote(query)
        requestURL = ENDPOINT + "?query=" + escapedQuery
        response = requests.get(requestURL).json()
        bindings = response['results']['bindings']

        # All images (10) are tagged.
        self.assertEqual(len(bindings), 12)

        # They're all tagged "Screenshot"
        self.assertEqual(len(set([b['tag']['value'] for b in bindings])), 1)
        self.assertEqual(bindings[0]['tag']['value'], "Screenshot")

    def test_image_roi(self):
        """ Test querying image with ROI. """

        query = """prefix ome_core: <http://www.openmicroscopy.org/rdf/2016-06/ome_core/>
SELECT distinct ?img ?roi WHERE {
    ?img a ome_core:Image;
         ^ome_core:image ?roi .
      ?roi a ome_core:RegionOfInterest .
}
        order by ?img
"""
        results = run_query(query)

        # Check return values.
        self.assertEqual(results.loc[0, "img"], "https://example.org/site/Image/11")
        self.assertEqual(results.loc[0, "roi"], "https://example.org/site/RegionOfInterest/1")
        self.assertEqual(results.loc[1, "img"], "https://example.org/site/Image/12")
        self.assertEqual(results.loc[1, "roi"], "https://example.org/site/RegionOfInterest/2")

    def test_image_properties(self):
        """ Check Image instances have all expected properties. """
        query = """prefix ome_core: <http://www.openmicroscopy.org/rdf/2016-06/ome_core/>
SELECT distinct ?s ?prop WHERE {
    ?s a ome_core:Image;
        ?prop ?val .
}
"""
        response_df = run_query(query)

        expected_properties = [
            "http://purl.org/dc/elements/1.1/identifier",
            "http://www.w3.org/2000/01/rdf-schema#label",
            "http://www.openmicroscopy.org/rdf/2016-06/ome_core/tagAnnotationValue",
            "http://www.w3.org/1999/02/22-rdf-syntax-ns#type",
            "http://purl.org/dc/terms/subject",
            "http://purl.org/dc/terms/contributor",
            "http://purl.org/dc/terms/date",
        ]

        for expected_property in expected_properties:
            self.assertIn(expected_property, response_df.prop.unique())

if __name__ == "__main__":
    unittest.main()<|MERGE_RESOLUTION|>--- conflicted
+++ resolved
@@ -157,11 +157,9 @@
         number_of_objects = [r for r in response][0]
         self.assertEqual(int(number_of_objects.n_images  ),  12)
         self.assertEqual(int(number_of_objects.n_datasets), 3)
-<<<<<<< HEAD
         self.assertEqual(int(number_of_objects.n_projects), 1)
-=======
-        self.assertEqual(int(number_of_objects.n_images  ),  12)
->>>>>>> ebc29131
+
+
 
     def test_project(self):
         """ Test number of projects in the VKG. """
